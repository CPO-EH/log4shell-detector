--- conflicted
+++ resolved
@@ -52,7 +52,6 @@
     parser.add_argument('--quick', action='store_true', help="Skip log lines that don't contain a 2021 or 2022 time stamp")
     parser.add_argument('--debug', action='store_true', help='Debug output')
     parser.add_argument('--summary', action='store_true', help='Show summary only')
-<<<<<<< HEAD
     parser.add_argument('--check_usage', '-c',action='store_true', help='Check if log4j is being used before launching the scan')
 
     args = parser.parse_args()
@@ -79,7 +78,7 @@
     print("")
     date_scan_start = datetime.now()
     print("[.] Starting scan DATE: %s" % date_scan_start)
-=======
+
     parser.add_argument('--silent', action='store_true', help='Silent Mode. Only output on matches and errors')
 
     args = parser.parse_args()
@@ -96,7 +95,6 @@
         print("")
         date_scan_start = datetime.now()
         print("[.] Starting scan DATE: %s" % date_scan_start)
->>>>>>> c35a8924
     
     # Create Log4Shell Detector Object
     l4sd = Log4ShellDetector.detector(maximum_distance=args.d, debug=args.debug, quick=args.quick, silent=args.silent)
